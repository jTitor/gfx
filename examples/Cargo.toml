[package]
name = "hal-examples"
version = "0.1.0"
publish = false
workspace = ".."

[features]
default = []
metal = ["gfx-backend-metal"]
gl = ["gfx-backend-gl"]
dx12 = ["gfx-backend-dx12"]
vulkan = ["gfx-backend-vulkan"]
unstable = []

[[bin]]
name = "colour-uniform"
path = "colour-uniform/main.rs"

[[bin]]
name = "quad"
path = "quad/main.rs"

[[bin]]
name = "compute"
path = "compute/main.rs"

[dependencies]
env_logger = "0.5"
image = "0.18"
log = "0.4"
<<<<<<< HEAD
winit = "0.16"
=======
winit = { git = "https://github.com/jTitor/winit", version = "^0.15.1" }
>>>>>>> 321ba7ca
glsl-to-spirv = "0.1.4"
gfx-hal = { path = "../src/hal", version = "0.1" }
gfx-backend-empty = { path = "../src/backend/empty", version = "0.1" }

[dependencies.gfx-backend-gl]
path = "../src/backend/gl"
version = "0.1"
features = ["glutin"]
optional = true

[dependencies.gfx-backend-vulkan]
path = "../src/backend/vulkan"
version = "0.1"
#features = ["glsl-to-spirv"]
optional = true

[target.'cfg(target_os = "macos")'.dependencies.gfx-backend-metal]
path = "../src/backend/metal"
version = "0.1"
optional = true

[target.'cfg(windows)'.dependencies.gfx-backend-dx12]
path = "../src/backend/dx12"
version = "0.1"
optional = true<|MERGE_RESOLUTION|>--- conflicted
+++ resolved
@@ -28,11 +28,7 @@
 env_logger = "0.5"
 image = "0.18"
 log = "0.4"
-<<<<<<< HEAD
-winit = "0.16"
-=======
-winit = { git = "https://github.com/jTitor/winit", version = "^0.15.1" }
->>>>>>> 321ba7ca
+winit = { git = "https://github.com/jTitor/winit", version = "^0.16" }
 glsl-to-spirv = "0.1.4"
 gfx-hal = { path = "../src/hal", version = "0.1" }
 gfx-backend-empty = { path = "../src/backend/empty", version = "0.1" }
