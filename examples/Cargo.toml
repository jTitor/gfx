[package]
name = "hal-examples"
version = "0.1.0"
publish = false
workspace = ".."

[features]
default = []
metal = ["gfx-backend-metal"]
gl = ["gfx-backend-gl"]
dx12 = ["gfx-backend-dx12"]
vulkan = ["gfx-backend-vulkan"]
unstable = []

[[bin]]
name = "colour-uniform"
path = "colour-uniform/main.rs"

[[bin]]
name = "quad"
path = "quad/main.rs"

[[bin]]
name = "compute"
path = "compute/main.rs"

[dependencies]
env_logger = "0.5"
image = "0.19"
log = "0.4"
<<<<<<< HEAD
winit = { git = "https://github.com/jTitor/winit", version = "^0.16" }
=======
winit = "0.17"
>>>>>>> c7fd2338
glsl-to-spirv = "0.1.4"
gfx-hal = { path = "../src/hal", version = "0.1" }
gfx-backend-empty = { path = "../src/backend/empty", version = "0.1" }

[dependencies.gfx-backend-gl]
path = "../src/backend/gl"
version = "0.1"
features = ["glutin"]
optional = true

[dependencies.gfx-backend-vulkan]
path = "../src/backend/vulkan"
version = "0.1"
#features = ["glsl-to-spirv"]
optional = true

[target.'cfg(any(target_os = "macos", all(target_os = "ios", target_arch = "aarch64")))'.dependencies.gfx-backend-metal]
path = "../src/backend/metal"
version = "0.1"
optional = true

[target.'cfg(windows)'.dependencies.gfx-backend-dx12]
path = "../src/backend/dx12"
version = "0.1"
optional = true<|MERGE_RESOLUTION|>--- conflicted
+++ resolved
@@ -28,11 +28,8 @@
 env_logger = "0.5"
 image = "0.19"
 log = "0.4"
-<<<<<<< HEAD
-winit = { git = "https://github.com/jTitor/winit", version = "^0.16" }
-=======
-winit = "0.17"
->>>>>>> c7fd2338
+#latest upstream: 0.17
+winit = { git = "https://github.com/jTitor/winit", version = "^0.17" }
 glsl-to-spirv = "0.1.4"
 gfx-hal = { path = "../src/hal", version = "0.1" }
 gfx-backend-empty = { path = "../src/backend/empty", version = "0.1" }
