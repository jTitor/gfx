[package]
name = "gfx-backend-dx11"
version = "0.1.0"
description = "DirectX-11 API backend for gfx-rs"
homepage = "https://github.com/gfx-rs/gfx"
repository = "https://github.com/gfx-rs/gfx"
keywords = ["graphics", "gamedev"]
license = "MIT OR Apache-2.0"
authors = ["The Gfx-rs Developers"]
readme = "README.md"
documentation = "https://docs.rs/gfx-backend-dx11"
workspace = "../../.."

[features]
default = ["winit"]

[lib]
name = "gfx_backend_dx11"

[dependencies]
bitflags = "1"
derivative = "1"
gfx-hal = { path = "../../hal", version = "0.1" }
log = { version = "0.4", features = ["release_max_level_error"] }
smallvec = "0.6"
spirv_cross = "0.11.2"
parking_lot = "0.6.3"
winapi = { version = "0.3", features = ["basetsd","d3d11", "d3d11sdklayers", "d3dcommon","d3dcompiler","dxgi1_2","dxgi1_3","dxgi1_4", "dxgi1_5", "dxgiformat","dxgitype","handleapi","minwindef","synchapi","unknwnbase","winbase","windef","winerror","winnt","winuser"] }
<<<<<<< HEAD
winit = { git = "https://github.com/jTitor/winit", version = "^0.16", optional = true }	
=======
winit = { version = "0.17", optional = true }
>>>>>>> c7fd2338
wio = "0.2"<|MERGE_RESOLUTION|>--- conflicted
+++ resolved
@@ -26,9 +26,6 @@
 spirv_cross = "0.11.2"
 parking_lot = "0.6.3"
 winapi = { version = "0.3", features = ["basetsd","d3d11", "d3d11sdklayers", "d3dcommon","d3dcompiler","dxgi1_2","dxgi1_3","dxgi1_4", "dxgi1_5", "dxgiformat","dxgitype","handleapi","minwindef","synchapi","unknwnbase","winbase","windef","winerror","winnt","winuser"] }
-<<<<<<< HEAD
-winit = { git = "https://github.com/jTitor/winit", version = "^0.16", optional = true }	
-=======
-winit = { version = "0.17", optional = true }
->>>>>>> c7fd2338
+#Current upstream: 0.17
+winit = { git = "https://github.com/jTitor/winit", version = "^0.17", optional = true }	
 wio = "0.2"