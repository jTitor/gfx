/*!
 * Compiles the shaders used internally by some commands
 */

use std::env;
use std::ffi::OsStr;
use std::fs;
use std::path::{Path, PathBuf};
use std::process::Command;

fn main() {
<<<<<<< HEAD
    //Naturally, don't run if we're not building under macOS/iOS
    #[cfg(any(target_os = "macos", target_os = "ios"))]
    {
        let pd = env::var("CARGO_MANIFEST_DIR").unwrap();
        let project_dir = Path::new(&pd);
        let shader_dir = project_dir.join("shaders");
        println!("cargo:rerun-if-changed={}", shader_dir.to_str().unwrap());
=======
    let pd = env::var("CARGO_MANIFEST_DIR").unwrap();
    let target = env::var("TARGET").unwrap();
    let os = if target.ends_with("ios") {
        "ios"
    } else if target.ends_with("darwin") {
        "darwin"
    } else {
        panic!("unsupported target {}", target)
    };
    let arch = &target[..target.chars().position(|c| c == '-').unwrap()];

    let (sdk_name, platform_args): (_, &[_]) = match (os, arch) {
        ("ios", "aarch64") => ("iphoneos", &["-mios-version-min=8.0"]),
        ("ios", "armv7s") | ("ios", "armv7") => panic!("32-bit iOS does not have metal support"),
        ("ios", "i386") | ("ios", "x86_64") => panic!("iOS simulator does not have metal support"),
        ("darwin", _) => ("macosx", &["-mmacosx-version-min=10.11"]),
        _ => panic!("unsupported target {}", target),
    };

    let project_dir = Path::new(&pd);
    let shader_dir = project_dir.join("shaders");
    println!("cargo:rerun-if-changed={}", shader_dir.to_str().unwrap());
>>>>>>> c7fd2338

        let od = env::var("OUT_DIR").unwrap();
        let out_dir = Path::new(&od);
        let out_lib = out_dir.join("gfx_shaders.metallib");

<<<<<<< HEAD
        // Find all .metal files _at the top level only_
        let shader_files = fs::read_dir(&shader_dir)
            .expect("could not open shader directory")
            .filter_map(|entry| {
                let entry = entry.expect("error reading shader directory entry");
                let path = entry.path();
                match path.extension().and_then(OsStr::to_str) {
                    Some("metal") => Some(path),
                    _ => None
                }
            });

        // Compile all the metal files into OUT_DIR
        let mut compiled_shader_files: Vec<PathBuf> = Vec::new();
        for shader_path in shader_files.into_iter() {
            println!("cargo:rerun-if-changed={}", shader_path.to_str().unwrap());

            let mut out_path = out_dir.join(shader_path.file_name().unwrap());
            out_path.set_extension("air");
=======
    // Find all .metal files _at the top level only_
    let shader_files = fs::read_dir(&shader_dir)
        .expect("could not open shader directory")
        .filter_map(|entry| {
            let entry = entry.expect("error reading shader directory entry");
            let path = entry.path();
            match path.extension().and_then(OsStr::to_str) {
                Some("metal") => Some(path),
                _ => None,
            }
        });
>>>>>>> c7fd2338

            let status = Command::new("xcrun")
                .args(&["-sdk", "macosx", "metal"])
                .arg(shader_path.as_os_str())
                .arg("-o")
                .arg(out_path.as_os_str())
                .status()
                .expect("failed to execute metal compiler");

            if !status.success() {
                // stdout is linked to parent, so more detailed message will have been output from `metal`
                panic!("shader compilation failed");
            }

            compiled_shader_files.push(out_path);
        }

        // Link all the compiled files into a single library
        let status = Command::new("xcrun")
<<<<<<< HEAD
            .args(&["-sdk", "macosx", "metallib"])
            .args(compiled_shader_files.iter().map(|p| p.as_os_str()))
            .arg("-o")
            .arg(out_lib.as_os_str())
=======
            .args(&["-sdk", sdk_name, "metal", "-c"])
            .arg(shader_path.as_os_str())
            .arg("-o")
            .arg(out_path.as_os_str())
            .args(platform_args)
>>>>>>> c7fd2338
            .status()
            .expect("failed to execute metal library builder");

        if !status.success() {
            panic!("shader library build failed");
        }
<<<<<<< HEAD
=======

        compiled_shader_files.push(out_path);
    }

    // Link all the compiled files into a single library
    let status = Command::new("xcrun")
        .args(&["-sdk", sdk_name, "metallib"])
        .args(compiled_shader_files.iter().map(|p| p.as_os_str()))
        .arg("-o")
        .arg(out_lib.as_os_str())
        .status()
        .expect("failed to execute metal library builder");

    if !status.success() {
        panic!("shader library build failed");
>>>>>>> c7fd2338
    }
}<|MERGE_RESOLUTION|>--- conflicted
+++ resolved
@@ -9,44 +9,36 @@
 use std::process::Command;
 
 fn main() {
-<<<<<<< HEAD
     //Naturally, don't run if we're not building under macOS/iOS
     #[cfg(any(target_os = "macos", target_os = "ios"))]
     {
         let pd = env::var("CARGO_MANIFEST_DIR").unwrap();
+        let target = env::var("TARGET").unwrap();
+        let os = if target.ends_with("ios") {
+            "ios"
+        } else if target.ends_with("darwin") {
+            "darwin"
+        } else {
+            panic!("unsupported target {}", target)
+        };
+        let arch = &target[..target.chars().position(|c| c == '-').unwrap()];
+
+        let (sdk_name, platform_args): (_, &[_]) = match (os, arch) {
+            ("ios", "aarch64") => ("iphoneos", &["-mios-version-min=8.0"]),
+            ("ios", "armv7s") | ("ios", "armv7") => panic!("32-bit iOS does not have metal support"),
+            ("ios", "i386") | ("ios", "x86_64") => panic!("iOS simulator does not have metal support"),
+            ("darwin", _) => ("macosx", &["-mmacosx-version-min=10.11"]),
+            _ => panic!("unsupported target {}", target),
+        };
+
         let project_dir = Path::new(&pd);
         let shader_dir = project_dir.join("shaders");
         println!("cargo:rerun-if-changed={}", shader_dir.to_str().unwrap());
-=======
-    let pd = env::var("CARGO_MANIFEST_DIR").unwrap();
-    let target = env::var("TARGET").unwrap();
-    let os = if target.ends_with("ios") {
-        "ios"
-    } else if target.ends_with("darwin") {
-        "darwin"
-    } else {
-        panic!("unsupported target {}", target)
-    };
-    let arch = &target[..target.chars().position(|c| c == '-').unwrap()];
-
-    let (sdk_name, platform_args): (_, &[_]) = match (os, arch) {
-        ("ios", "aarch64") => ("iphoneos", &["-mios-version-min=8.0"]),
-        ("ios", "armv7s") | ("ios", "armv7") => panic!("32-bit iOS does not have metal support"),
-        ("ios", "i386") | ("ios", "x86_64") => panic!("iOS simulator does not have metal support"),
-        ("darwin", _) => ("macosx", &["-mmacosx-version-min=10.11"]),
-        _ => panic!("unsupported target {}", target),
-    };
-
-    let project_dir = Path::new(&pd);
-    let shader_dir = project_dir.join("shaders");
-    println!("cargo:rerun-if-changed={}", shader_dir.to_str().unwrap());
->>>>>>> c7fd2338
 
         let od = env::var("OUT_DIR").unwrap();
         let out_dir = Path::new(&od);
         let out_lib = out_dir.join("gfx_shaders.metallib");
 
-<<<<<<< HEAD
         // Find all .metal files _at the top level only_
         let shader_files = fs::read_dir(&shader_dir)
             .expect("could not open shader directory")
@@ -55,30 +47,9 @@
                 let path = entry.path();
                 match path.extension().and_then(OsStr::to_str) {
                     Some("metal") => Some(path),
-                    _ => None
+                    _ => None,
                 }
             });
-
-        // Compile all the metal files into OUT_DIR
-        let mut compiled_shader_files: Vec<PathBuf> = Vec::new();
-        for shader_path in shader_files.into_iter() {
-            println!("cargo:rerun-if-changed={}", shader_path.to_str().unwrap());
-
-            let mut out_path = out_dir.join(shader_path.file_name().unwrap());
-            out_path.set_extension("air");
-=======
-    // Find all .metal files _at the top level only_
-    let shader_files = fs::read_dir(&shader_dir)
-        .expect("could not open shader directory")
-        .filter_map(|entry| {
-            let entry = entry.expect("error reading shader directory entry");
-            let path = entry.path();
-            match path.extension().and_then(OsStr::to_str) {
-                Some("metal") => Some(path),
-                _ => None,
-            }
-        });
->>>>>>> c7fd2338
 
             let status = Command::new("xcrun")
                 .args(&["-sdk", "macosx", "metal"])
@@ -98,41 +69,16 @@
 
         // Link all the compiled files into a single library
         let status = Command::new("xcrun")
-<<<<<<< HEAD
-            .args(&["-sdk", "macosx", "metallib"])
-            .args(compiled_shader_files.iter().map(|p| p.as_os_str()))
-            .arg("-o")
-            .arg(out_lib.as_os_str())
-=======
             .args(&["-sdk", sdk_name, "metal", "-c"])
             .arg(shader_path.as_os_str())
             .arg("-o")
             .arg(out_path.as_os_str())
             .args(platform_args)
->>>>>>> c7fd2338
             .status()
             .expect("failed to execute metal library builder");
 
         if !status.success() {
             panic!("shader library build failed");
         }
-<<<<<<< HEAD
-=======
-
-        compiled_shader_files.push(out_path);
-    }
-
-    // Link all the compiled files into a single library
-    let status = Command::new("xcrun")
-        .args(&["-sdk", sdk_name, "metallib"])
-        .args(compiled_shader_files.iter().map(|p| p.as_os_str()))
-        .arg("-o")
-        .arg(out_lib.as_os_str())
-        .status()
-        .expect("failed to execute metal library builder");
-
-    if !status.success() {
-        panic!("shader library build failed");
->>>>>>> c7fd2338
     }
 }