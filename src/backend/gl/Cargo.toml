[package]
name = "gfx-backend-gl"
version = "0.1.0"
description = "OpenGL backend for gfx-rs"
homepage = "https://github.com/gfx-rs/gfx"
repository = "https://github.com/gfx-rs/gfx"
keywords = ["graphics", "gamedev"]
license = "Apache-2.0"
authors = ["The Gfx-rs Developers"]
readme = "README.md"
documentation = "https://docs.rs/gfx-backend-gl"
workspace = "../../.."

[lib]
name = "gfx_backend_gl"

[features]
default = ["glutin"]

[dependencies]
bitflags = "1"
log = "0.4"
gfx_gl = "0.5"
gfx-hal = { path = "../../hal", version = "0.1" }
smallvec = "0.6"
<<<<<<< HEAD
#jtitor: point this at custom fork that has RI implemented
glutin = { git = "https://github.com/jTitor/glutin" version = "*", optional = true }
=======
glutin = { version = "0.13", optional = true }
>>>>>>> 7a374688
spirv_cross = "0.7"<|MERGE_RESOLUTION|>--- conflicted
+++ resolved
@@ -23,10 +23,6 @@
 gfx_gl = "0.5"
 gfx-hal = { path = "../../hal", version = "0.1" }
 smallvec = "0.6"
-<<<<<<< HEAD
 #jtitor: point this at custom fork that has RI implemented
 glutin = { git = "https://github.com/jTitor/glutin" version = "*", optional = true }
-=======
-glutin = { version = "0.13", optional = true }
->>>>>>> 7a374688
 spirv_cross = "0.7"