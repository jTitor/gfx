--- conflicted
+++ resolved
@@ -23,11 +23,7 @@
 gfx_gl = "0.5"
 gfx-hal = { path = "../../hal", version = "0.1" }
 smallvec = "0.6"
-<<<<<<< HEAD
 #jtitor: point this at custom fork that has RI implemented
+#last upstream version: 0.18
 glutin = { git = "https://github.com/jTitor/glutin", version = "*", optional = true }
-spirv_cross = "0.9"
-=======
-glutin = { version = "0.18", optional = true }
-spirv_cross = "0.11.2"
->>>>>>> c7fd2338
+spirv_cross = "0.11.2"