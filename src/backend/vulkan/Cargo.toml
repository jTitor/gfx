--- conflicted
+++ resolved
@@ -26,11 +26,7 @@
 ash = "0.24.4"
 gfx-hal = { path = "../../hal", version = "0.1" }
 smallvec = "0.6"
-<<<<<<< HEAD
-winit = { version = "0.16", optional = true }
-=======
-winit = { git = "https://github.com/jTitor/winit", version = "^0.15.1", optional = true }
->>>>>>> 321ba7ca
+winit = { git = "https://github.com/jTitor/winit", version = "^0.16", optional = true }
 glsl-to-spirv = { version = "0.1", optional = true }
 
 [target.'cfg(windows)'.dependencies]
